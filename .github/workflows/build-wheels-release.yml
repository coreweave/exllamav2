name: Build Wheels & Release

on:
  workflow_dispatch:
    inputs:
      release:
        description: 'Release? 1 = yes, 0 = no'
        default: '0'
        required: true
        type: string

permissions:
  contents: write

jobs:
  build_wheels:
    name: ${{ matrix.os }} Python=${{ matrix.pyver }} CUDA=${{ matrix.cuda }} ROCm=${{ matrix.rocm }} Torch=${{ matrix.torch }}
    runs-on: ${{ matrix.os }}
    strategy:
      matrix:
        include:

<<<<<<< HEAD
         - { artname: 'wheel', os: ubuntu-20.04,   pyver:  '3.8', cuda: '11.7.0', rocm:    '', torch: '2.0.1', cudaarch: '6.0 6.1 7.0 7.5 8.0 8.6+PTX'         }
         - { artname: 'wheel', os: ubuntu-20.04,   pyver:  '3.8', cuda: '11.8.0', rocm:    '', torch: '2.3.0', cudaarch: '6.0 6.1 7.0 7.5 8.0 8.6 8.9 9.0+PTX' }
         - { artname: 'wheel', os: ubuntu-20.04,   pyver:  '3.8', cuda: '12.1.0', rocm:    '', torch: '2.3.0', cudaarch: '6.0 6.1 7.0 7.5 8.0 8.6 8.9 9.0+PTX' }
         - { artname: 'wheel', os: ubuntu-20.04,   pyver:  '3.9', cuda: '11.7.0', rocm:    '', torch: '2.0.1', cudaarch: '6.0 6.1 7.0 7.5 8.0 8.6+PTX'         }
         - { artname: 'wheel', os: ubuntu-20.04,   pyver:  '3.9', cuda: '11.8.0', rocm:    '', torch: '2.3.0', cudaarch: '6.0 6.1 7.0 7.5 8.0 8.6 8.9 9.0+PTX' }
         - { artname: 'wheel', os: ubuntu-20.04,   pyver:  '3.9', cuda: '12.1.0', rocm:    '', torch: '2.3.0', cudaarch: '6.0 6.1 7.0 7.5 8.0 8.6 8.9 9.0+PTX' }
         - { artname: 'wheel', os: ubuntu-20.04,   pyver: '3.10', cuda: '11.7.0', rocm:    '', torch: '2.0.1', cudaarch: '6.0 6.1 7.0 7.5 8.0 8.6+PTX'         }
         - { artname: 'wheel', os: ubuntu-20.04,   pyver: '3.10', cuda: '11.8.0', rocm:    '', torch: '2.3.0', cudaarch: '6.0 6.1 7.0 7.5 8.0 8.6 8.9 9.0+PTX' }
         - { artname: 'wheel', os: ubuntu-20.04,   pyver: '3.10', cuda: '12.1.0', rocm:    '', torch: '2.3.0', cudaarch: '6.0 6.1 7.0 7.5 8.0 8.6 8.9 9.0+PTX' }
         - { artname: 'wheel', os: ubuntu-20.04,   pyver: '3.11', cuda: '11.7.0', rocm:    '', torch: '2.0.1', cudaarch: '6.0 6.1 7.0 7.5 8.0 8.6+PTX'         }
         - { artname: 'wheel', os: ubuntu-20.04,   pyver: '3.11', cuda: '11.8.0', rocm:    '', torch: '2.3.0', cudaarch: '6.0 6.1 7.0 7.5 8.0 8.6 8.9 9.0+PTX' }
         - { artname: 'wheel', os: ubuntu-20.04,   pyver: '3.11', cuda: '12.1.0', rocm:    '', torch: '2.3.0', cudaarch: '6.0 6.1 7.0 7.5 8.0 8.6 8.9 9.0+PTX' }
         - { artname: 'wheel', os: windows-latest, pyver:  '3.8', cuda: '11.7.0', rocm:    '', torch: '2.0.1', cudaarch: '6.0 6.1 7.0 7.5 8.0 8.6+PTX'         }
         - { artname: 'wheel', os: windows-latest, pyver:  '3.8', cuda: '11.8.0', rocm:    '', torch: '2.3.0', cudaarch: '6.0 6.1 7.0 7.5 8.0 8.6 8.9 9.0+PTX' }
         - { artname: 'wheel', os: windows-latest, pyver:  '3.8', cuda: '12.1.0', rocm:    '', torch: '2.3.0', cudaarch: '6.0 6.1 7.0 7.5 8.0 8.6 8.9 9.0+PTX' }
         - { artname: 'wheel', os: windows-latest, pyver:  '3.9', cuda: '11.7.0', rocm:    '', torch: '2.0.1', cudaarch: '6.0 6.1 7.0 7.5 8.0 8.6+PTX'         }
         - { artname: 'wheel', os: windows-latest, pyver:  '3.9', cuda: '11.8.0', rocm:    '', torch: '2.3.0', cudaarch: '6.0 6.1 7.0 7.5 8.0 8.6 8.9 9.0+PTX' }
         - { artname: 'wheel', os: windows-latest, pyver:  '3.9', cuda: '12.1.0', rocm:    '', torch: '2.3.0', cudaarch: '6.0 6.1 7.0 7.5 8.0 8.6 8.9 9.0+PTX' }
         - { artname: 'wheel', os: windows-latest, pyver: '3.10', cuda: '11.7.0', rocm:    '', torch: '2.0.1', cudaarch: '6.0 6.1 7.0 7.5 8.0 8.6+PTX'         }
         - { artname: 'wheel', os: windows-latest, pyver: '3.10', cuda: '11.8.0', rocm:    '', torch: '2.3.0', cudaarch: '6.0 6.1 7.0 7.5 8.0 8.6 8.9 9.0+PTX' }
         - { artname: 'wheel', os: windows-latest, pyver: '3.10', cuda: '12.1.0', rocm:    '', torch: '2.3.0', cudaarch: '6.0 6.1 7.0 7.5 8.0 8.6 8.9 9.0+PTX' }
         - { artname: 'wheel', os: windows-latest, pyver: '3.11', cuda: '11.7.0', rocm:    '', torch: '2.0.1', cudaarch: '6.0 6.1 7.0 7.5 8.0 8.6+PTX'         }
         - { artname: 'wheel', os: windows-latest, pyver: '3.11', cuda: '11.8.0', rocm:    '', torch: '2.3.0', cudaarch: '6.0 6.1 7.0 7.5 8.0 8.6 8.9 9.0+PTX' }
         - { artname: 'wheel', os: windows-latest, pyver: '3.11', cuda: '12.1.0', rocm:    '', torch: '2.3.0', cudaarch: '6.0 6.1 7.0 7.5 8.0 8.6 8.9 9.0+PTX' }
         - { artname: 'wheel', os: ubuntu-20.04,   pyver:  '3.9', cuda: '',       rocm: '5.6', torch: '2.2.2', cudaarch: ''                                    }
         - { artname: 'wheel', os: ubuntu-20.04,   pyver:  '3.9', cuda: '',       rocm: '6.0', torch: '2.3.0', cudaarch: ''                                    }
         - { artname: 'wheel', os: ubuntu-20.04,   pyver: '3.10', cuda: '',       rocm: '5.6', torch: '2.2.2', cudaarch: ''                                    }
         - { artname: 'wheel', os: ubuntu-20.04,   pyver: '3.10', cuda: '',       rocm: '6.0', torch: '2.3.0', cudaarch: ''                                    }
         - { artname: 'wheel', os: ubuntu-20.04,   pyver: '3.11', cuda: '',       rocm: '5.6', torch: '2.2.2', cudaarch: ''                                    }
         - { artname: 'wheel', os: ubuntu-20.04,   pyver: '3.11', cuda: '',       rocm: '6.0', torch: '2.3.0', cudaarch: ''                                    }
=======
        # Ubuntu 20.04 CUDA
         - { artname: 'wheel', os: ubuntu-20.04, pyver:  '3.8', cuda: '11.7.0', rocm:    '', torch: '2.0.1', cudaarch: '6.0 6.1 7.0 7.5 8.0 8.6+PTX'         }
         - { artname: 'wheel', os: ubuntu-20.04, pyver:  '3.8', cuda: '11.8.0', rocm:    '', torch: '2.3.0', cudaarch: '6.0 6.1 7.0 7.5 8.0 8.6 8.9 9.0+PTX' }
         - { artname: 'wheel', os: ubuntu-20.04, pyver:  '3.8', cuda: '12.1.0', rocm:    '', torch: '2.3.0', cudaarch: '6.0 6.1 7.0 7.5 8.0 8.6 8.9 9.0+PTX' }
         - { artname: 'wheel', os: ubuntu-20.04, pyver:  '3.9', cuda: '11.7.0', rocm:    '', torch: '2.0.1', cudaarch: '6.0 6.1 7.0 7.5 8.0 8.6+PTX'         }
         - { artname: 'wheel', os: ubuntu-20.04, pyver:  '3.9', cuda: '11.8.0', rocm:    '', torch: '2.3.0', cudaarch: '6.0 6.1 7.0 7.5 8.0 8.6 8.9 9.0+PTX' }
         - { artname: 'wheel', os: ubuntu-20.04, pyver:  '3.9', cuda: '12.1.0', rocm:    '', torch: '2.3.0', cudaarch: '6.0 6.1 7.0 7.5 8.0 8.6 8.9 9.0+PTX' }
         - { artname: 'wheel', os: ubuntu-20.04, pyver: '3.10', cuda: '11.7.0', rocm:    '', torch: '2.0.1', cudaarch: '6.0 6.1 7.0 7.5 8.0 8.6+PTX'         }
         - { artname: 'wheel', os: ubuntu-20.04, pyver: '3.10', cuda: '11.8.0', rocm:    '', torch: '2.3.0', cudaarch: '6.0 6.1 7.0 7.5 8.0 8.6 8.9 9.0+PTX' }
         - { artname: 'wheel', os: ubuntu-20.04, pyver: '3.10', cuda: '12.1.0', rocm:    '', torch: '2.3.0', cudaarch: '6.0 6.1 7.0 7.5 8.0 8.6 8.9 9.0+PTX' }
         - { artname: 'wheel', os: ubuntu-20.04, pyver: '3.11', cuda: '11.7.0', rocm:    '', torch: '2.0.1', cudaarch: '6.0 6.1 7.0 7.5 8.0 8.6+PTX'         }
         - { artname: 'wheel', os: ubuntu-20.04, pyver: '3.11', cuda: '11.8.0', rocm:    '', torch: '2.3.0', cudaarch: '6.0 6.1 7.0 7.5 8.0 8.6 8.9 9.0+PTX' }
         - { artname: 'wheel', os: ubuntu-20.04, pyver: '3.11', cuda: '12.1.0', rocm:    '', torch: '2.3.0', cudaarch: '6.0 6.1 7.0 7.5 8.0 8.6 8.9 9.0+PTX' }
         - { artname: 'wheel', os: ubuntu-20.04, pyver: '3.12', cuda: '11.8.0', rocm:    '', torch: '2.3.1', cudaarch: '6.0 6.1 7.0 7.5 8.0 8.6 8.9 9.0+PTX' }
         - { artname: 'wheel', os: ubuntu-20.04, pyver: '3.12', cuda: '12.1.0', rocm:    '', torch: '2.3.1', cudaarch: '6.0 6.1 7.0 7.5 8.0 8.6 8.9 9.0+PTX' }
        
        # Windows 2022 CUDA
         - { artname: 'wheel', os: windows-2022, pyver:  '3.8', cuda: '11.7.0', rocm:    '', torch: '2.0.1', cudaarch: '6.0 6.1 7.0 7.5 8.0 8.6+PTX'         }
         - { artname: 'wheel', os: windows-2022, pyver:  '3.8', cuda: '11.8.0', rocm:    '', torch: '2.3.0', cudaarch: '6.0 6.1 7.0 7.5 8.0 8.6 8.9 9.0+PTX' }
         - { artname: 'wheel', os: windows-2022, pyver:  '3.8', cuda: '12.1.0', rocm:    '', torch: '2.3.0', cudaarch: '6.0 6.1 7.0 7.5 8.0 8.6 8.9 9.0+PTX' }
         - { artname: 'wheel', os: windows-2022, pyver:  '3.9', cuda: '11.7.0', rocm:    '', torch: '2.0.1', cudaarch: '6.0 6.1 7.0 7.5 8.0 8.6+PTX'         }
         - { artname: 'wheel', os: windows-2022, pyver:  '3.9', cuda: '11.8.0', rocm:    '', torch: '2.3.0', cudaarch: '6.0 6.1 7.0 7.5 8.0 8.6 8.9 9.0+PTX' }
         - { artname: 'wheel', os: windows-2022, pyver:  '3.9', cuda: '12.1.0', rocm:    '', torch: '2.3.0', cudaarch: '6.0 6.1 7.0 7.5 8.0 8.6 8.9 9.0+PTX' }
         - { artname: 'wheel', os: windows-2022, pyver: '3.10', cuda: '11.7.0', rocm:    '', torch: '2.0.1', cudaarch: '6.0 6.1 7.0 7.5 8.0 8.6+PTX'         }
         - { artname: 'wheel', os: windows-2022, pyver: '3.10', cuda: '11.8.0', rocm:    '', torch: '2.3.0', cudaarch: '6.0 6.1 7.0 7.5 8.0 8.6 8.9 9.0+PTX' }
         - { artname: 'wheel', os: windows-2022, pyver: '3.10', cuda: '12.1.0', rocm:    '', torch: '2.3.0', cudaarch: '6.0 6.1 7.0 7.5 8.0 8.6 8.9 9.0+PTX' }
         - { artname: 'wheel', os: windows-2022, pyver: '3.11', cuda: '11.7.0', rocm:    '', torch: '2.0.1', cudaarch: '6.0 6.1 7.0 7.5 8.0 8.6+PTX'         }
         - { artname: 'wheel', os: windows-2022, pyver: '3.11', cuda: '11.8.0', rocm:    '', torch: '2.3.0', cudaarch: '6.0 6.1 7.0 7.5 8.0 8.6 8.9 9.0+PTX' }
         - { artname: 'wheel', os: windows-2022, pyver: '3.11', cuda: '12.1.0', rocm:    '', torch: '2.3.0', cudaarch: '6.0 6.1 7.0 7.5 8.0 8.6 8.9 9.0+PTX' }
         - { artname: 'wheel', os: windows-2022, pyver: '3.12', cuda: '11.8.0', rocm:    '', torch: '2.3.1', cudaarch: '6.0 6.1 7.0 7.5 8.0 8.6 8.9 9.0+PTX' }
         - { artname: 'wheel', os: windows-2022, pyver: '3.12', cuda: '12.1.0', rocm:    '', torch: '2.3.1', cudaarch: '6.0 6.1 7.0 7.5 8.0 8.6 8.9 9.0+PTX' }
        
        # Ubuntu 20.04 ROCm
         - { artname: 'wheel', os: ubuntu-20.04, pyver: '3.10', cuda: '',       rocm: '5.6', torch: '2.2.2', cudaarch: ''                                    }
         - { artname: 'wheel', os: ubuntu-20.04, pyver: '3.10', cuda: '',       rocm: '6.0', torch: '2.3.0', cudaarch: ''                                    }
         - { artname: 'wheel', os: ubuntu-20.04, pyver: '3.11', cuda: '',       rocm: '5.6', torch: '2.2.2', cudaarch: ''                                    }
         - { artname: 'wheel', os: ubuntu-20.04, pyver: '3.11', cuda: '',       rocm: '6.0', torch: '2.3.0', cudaarch: ''                                    }
         - { artname: 'wheel', os: ubuntu-20.04, pyver: '3.12', cuda: '',       rocm: '6.0', torch: '2.3.1', cudaarch: ''                                    }
>>>>>>> 40c037ff

         # sdist
         - { artname: 'sdist', os: ubuntu-20.04, pyver: '3.11', cuda: '',       rocm:    '', torch: '2.3.0', cudaarch: ''                                    }

         # Extra Torch 2.2 wheels for Windows 2022 until PyTorch resolves the shm.dll issue
         - { artname: 'wheel', os: windows-2022, pyver:  '3.8', cuda: '11.8.0', rocm:    '', torch: '2.2.0', cudaarch: '6.0 6.1 7.0 7.5 8.0 8.6 8.9 9.0+PTX' }
         - { artname: 'wheel', os: windows-2022, pyver:  '3.8', cuda: '12.1.0', rocm:    '', torch: '2.2.0', cudaarch: '6.0 6.1 7.0 7.5 8.0 8.6 8.9 9.0+PTX' }
         - { artname: 'wheel', os: windows-2022, pyver:  '3.9', cuda: '11.8.0', rocm:    '', torch: '2.2.0', cudaarch: '6.0 6.1 7.0 7.5 8.0 8.6 8.9 9.0+PTX' }
         - { artname: 'wheel', os: windows-2022, pyver:  '3.9', cuda: '12.1.0', rocm:    '', torch: '2.2.0', cudaarch: '6.0 6.1 7.0 7.5 8.0 8.6 8.9 9.0+PTX' }
         - { artname: 'wheel', os: windows-2022, pyver: '3.10', cuda: '11.8.0', rocm:    '', torch: '2.2.0', cudaarch: '6.0 6.1 7.0 7.5 8.0 8.6 8.9 9.0+PTX' }
         - { artname: 'wheel', os: windows-2022, pyver: '3.10', cuda: '12.1.0', rocm:    '', torch: '2.2.0', cudaarch: '6.0 6.1 7.0 7.5 8.0 8.6 8.9 9.0+PTX' }
         - { artname: 'wheel', os: windows-2022, pyver: '3.11', cuda: '11.8.0', rocm:    '', torch: '2.2.0', cudaarch: '6.0 6.1 7.0 7.5 8.0 8.6 8.9 9.0+PTX' }
         - { artname: 'wheel', os: windows-2022, pyver: '3.11', cuda: '12.1.0', rocm:    '', torch: '2.2.0', cudaarch: '6.0 6.1 7.0 7.5 8.0 8.6 8.9 9.0+PTX' }
         - { artname: 'wheel', os: windows-2022, pyver: '3.12', cuda: '11.8.0', rocm:    '', torch: '2.2.0', cudaarch: '6.0 6.1 7.0 7.5 8.0 8.6 8.9 9.0+PTX' }
         - { artname: 'wheel', os: windows-2022, pyver: '3.12', cuda: '12.1.0', rocm:    '', torch: '2.2.0', cudaarch: '6.0 6.1 7.0 7.5 8.0 8.6 8.9 9.0+PTX' }

    defaults:
      run:
        shell: pwsh

    steps:
      # Free disk space

      - name: Free Disk Space
        uses: jlumbroso/free-disk-space@v1.3.1
        if: runner.os == 'Linux'
        with:
          tool-cache: true
          android: true
          dotnet: true
          haskell: true
          large-packages: false
          swap-storage: true

      # Setup Python

      - uses: actions/checkout@v3

      - uses: actions/setup-python@v3
        with:
          python-version: ${{ matrix.pyver }}

      # Get version string from package

      - name: Get version string
        id: package_version
        run: | 
          $versionString = Get-Content $(Join-Path 'exllamav2' 'version.py') -raw
          if ($versionString -match '__version__ = "(\d+\.(?:\d+\.?(?:dev\d+)?)*)"') 
          {
            Write-Output $('::notice file=build-wheels-release.yml,line=200,title=Package Version::Detected package version is: {0}' -f $Matches[1])
            Write-Output "PACKAGE_VERSION=$($Matches[1])" >> "$env:GITHUB_OUTPUT"
          }
          else
          {
            Write-Output '::error file=build-wheels-release.yml,line=203::Could not parse version from exllamav2/version.py! You must upload wheels manually!'
            Write-Output "PACKAGE_VERSION=None" >> "$env:GITHUB_OUTPUT"
          }

      # Pin VS build tools to 17.9 so builds won't fail

      - name: Install VS2022 BuildTools 17.9.7
        run: choco install -y visualstudio2022buildtools --version=117.9.7.0 --params "--add Microsoft.VisualStudio.Component.VC.Tools.x86.x64 --installChannelUri https://aka.ms/vs/17/release/180911598_-255012421/channel"
        if: runner.os == 'Windows'

      # Install ROCm SDK, apparently needs to happen before setting up Python

      - name: Build for ROCm
        if: matrix.rocm != ''
        shell: bash
        run: |
          # --- Install ROCm SDK

          export ROCM_VERSION=${{ matrix.rocm }}
          export TORCH_VERSION=${{ matrix.torch }}

          [ ! -d /etc/apt/keyrings ] && sudo mkdir --parents --mode=0755 /etc/apt/keyrings
          wget https://repo.radeon.com/rocm/rocm.gpg.key -O - | gpg --dearmor | sudo tee /etc/apt/keyrings/rocm.gpg > /dev/null
          echo "deb [arch=amd64 signed-by=/etc/apt/keyrings/rocm.gpg] https://repo.radeon.com/rocm/apt/$ROCM_VERSION focal main" | sudo tee --append /etc/apt/sources.list.d/rocm.list
          echo -e 'Package: *\nPin: release o=repo.radeon.com\nPin-Priority: 600' | sudo tee /etc/apt/preferences.d/rocm-pin-600
          
          sudo apt update
          sudo apt install rocm-hip-sdk -y
          sudo apt clean -y

          echo "/opt/rocm/bin" >> $GITHUB_PATH
          echo "ROCM_PATH=/opt/rocm" >> $GITHUB_ENV
          echo "ROCM_VERSION=$ROCM_VERSION" >> $GITHUB_ENV
          echo "USE_ROCM=1" >> $GITHUB_ENV

          # --- Install dependencies

          python3 -m ensurepip --upgrade
          pip3 install torch==${{ matrix.torch }} --index-url="https://download.pytorch.org/whl/rocm$ROCM_VERSION"
<<<<<<< HEAD
          pip3 install --upgrade build wheel safetensors sentencepiece ninja
          pip3 install --upgrade setuptools==65.5.0
=======
          pip3 install --upgrade setuptools>=70.0.0 build wheel safetensors sentencepiece ninja
>>>>>>> 40c037ff
          pip3 cache purge

          # --- Build wheel 

          python3 -m build -n --wheel -C--build-option=egg_info "-C--build-option=--tag-build=+rocm${{ matrix.rocm }}-torch${{ matrix.torch }}"

      # Build for CUDA

      - name: Setup Mamba
        if: matrix.cuda != ''
        uses: conda-incubator/setup-miniconda@v2.3.0
        with:
          activate-environment: "exllama"
          python-version: ${{ matrix.pyver }}
          miniforge-variant: Mambaforge
          miniforge-version: latest
          use-mamba: true
          add-pip-as-python-dependency: true
          auto-activate-base: false

      - name: Build for CUDA
        if: matrix.cuda != ''
        run: |
          # --- Spawn the VS shell
          if ($IsWindows) {
            Import-Module 'C:\Program Files (x86)\Microsoft Visual Studio\2022\BuildTools\Common7\Tools\Microsoft.VisualStudio.DevShell.dll'
            Enter-VsDevShell -VsInstallPath 'C:\Program Files (x86)\Microsoft Visual Studio\2022\BuildTools' -DevCmdArguments '-arch=x64 -host_arch=x64'
            $env:DISTUTILS_USE_SDK=1
          }
  
          # --- Install CUDA using Conda
          $cudaVersion = '${{ matrix.cuda }}'
          $cudaVersionPytorch = '${{ matrix.cuda }}'.Remove('${{ matrix.cuda }}'.LastIndexOf('.')).Replace('.','')
          
          mamba install -y -c nvidia/label/cuda-$cudaVersion cuda-toolkit cuda-runtime

          if (!(mamba list cuda)[-1].contains('cuda')) {sleep -s 10; mamba install -y 'cuda' $cudaVersion}
          if (!(mamba list cuda)[-1].contains('cuda')) {throw 'CUDA Toolkit failed to install!'}

          $env:CUDA_PATH = $env:CONDA_PREFIX
          $env:CUDA_HOME = $env:CONDA_PREFIX
          if ($IsLinux) {$env:LD_LIBRARY_PATH = $env:CONDA_PREFIX + '/lib:' + $env:LD_LIBRARY_PATH}
          
          # --- Install dependencies
          
          python -m ensurepip --upgrade
          python -m pip install torch==${{ matrix.torch }} --index-url https://download.pytorch.org/whl/cu$cudaVersionPytorch
          python -m pip install --upgrade setuptools>=70.0.0 build wheel safetensors sentencepiece ninja

          # --- Build wheel
                  
          $BUILDTAG = "+cu$cudaVersionPytorch-torch${{ matrix.torch }}"
          $env:TORCH_CUDA_ARCH_LIST = '${{ matrix.cudaarch }}'
          python -m build -n --wheel -C--build-option=egg_info "-C--build-option=--tag-build=$BUILDTAG"

      # Build sdist

      - name: Build sdist
        if: matrix.cuda == '' && matrix.rocm == ''
        run: |
          # --- Spawn the VS shell
          if ($IsWindows) {
            Import-Module 'C:\Program Files (x86)\Microsoft Visual Studio\2022\BuildTools\Common7\Tools\Microsoft.VisualStudio.DevShell.dll'
            Enter-VsDevShell -VsInstallPath 'C:\Program Files (x86)\Microsoft Visual Studio\2022\BuildTools' -DevCmdArguments '-arch=x64 -host_arch=x64'
            $env:DISTUTILS_USE_SDK=1
          }

          # --- Install dependencies
          
          python -m pip install torch==${{ matrix.torch }} --index-url https://download.pytorch.org/whl/cpu
          python -m pip install build wheel ninja

          # --- Build wheel
           
          $env:EXLLAMA_NOCOMPILE=1
          python -m build -n

      # Upload files

      - uses: actions/upload-artifact@v3
        if: matrix.artname == 'wheel'
        with:
          name: 'wheel'
          path: ./dist/*

      - uses: actions/upload-artifact@v3
        if: matrix.artname == 'sdist'
        with:
          name: 'sdist'
          path: ./dist/*

      - name: Upload files to GitHub release
        if: steps.package_version.outputs.PACKAGE_VERSION != 'None' && inputs.release == '1'
        uses: svenstaro/upload-release-action@2.6.1
        with:
          file: ./dist/*.whl
          tag: ${{ format('v{0}', steps.package_version.outputs.PACKAGE_VERSION) }}
          file_glob: true
          overwrite: true
          release_name: ${{ steps.package_version.outputs.PACKAGE_VERSION }}<|MERGE_RESOLUTION|>--- conflicted
+++ resolved
@@ -20,38 +20,6 @@
       matrix:
         include:
 
-<<<<<<< HEAD
-         - { artname: 'wheel', os: ubuntu-20.04,   pyver:  '3.8', cuda: '11.7.0', rocm:    '', torch: '2.0.1', cudaarch: '6.0 6.1 7.0 7.5 8.0 8.6+PTX'         }
-         - { artname: 'wheel', os: ubuntu-20.04,   pyver:  '3.8', cuda: '11.8.0', rocm:    '', torch: '2.3.0', cudaarch: '6.0 6.1 7.0 7.5 8.0 8.6 8.9 9.0+PTX' }
-         - { artname: 'wheel', os: ubuntu-20.04,   pyver:  '3.8', cuda: '12.1.0', rocm:    '', torch: '2.3.0', cudaarch: '6.0 6.1 7.0 7.5 8.0 8.6 8.9 9.0+PTX' }
-         - { artname: 'wheel', os: ubuntu-20.04,   pyver:  '3.9', cuda: '11.7.0', rocm:    '', torch: '2.0.1', cudaarch: '6.0 6.1 7.0 7.5 8.0 8.6+PTX'         }
-         - { artname: 'wheel', os: ubuntu-20.04,   pyver:  '3.9', cuda: '11.8.0', rocm:    '', torch: '2.3.0', cudaarch: '6.0 6.1 7.0 7.5 8.0 8.6 8.9 9.0+PTX' }
-         - { artname: 'wheel', os: ubuntu-20.04,   pyver:  '3.9', cuda: '12.1.0', rocm:    '', torch: '2.3.0', cudaarch: '6.0 6.1 7.0 7.5 8.0 8.6 8.9 9.0+PTX' }
-         - { artname: 'wheel', os: ubuntu-20.04,   pyver: '3.10', cuda: '11.7.0', rocm:    '', torch: '2.0.1', cudaarch: '6.0 6.1 7.0 7.5 8.0 8.6+PTX'         }
-         - { artname: 'wheel', os: ubuntu-20.04,   pyver: '3.10', cuda: '11.8.0', rocm:    '', torch: '2.3.0', cudaarch: '6.0 6.1 7.0 7.5 8.0 8.6 8.9 9.0+PTX' }
-         - { artname: 'wheel', os: ubuntu-20.04,   pyver: '3.10', cuda: '12.1.0', rocm:    '', torch: '2.3.0', cudaarch: '6.0 6.1 7.0 7.5 8.0 8.6 8.9 9.0+PTX' }
-         - { artname: 'wheel', os: ubuntu-20.04,   pyver: '3.11', cuda: '11.7.0', rocm:    '', torch: '2.0.1', cudaarch: '6.0 6.1 7.0 7.5 8.0 8.6+PTX'         }
-         - { artname: 'wheel', os: ubuntu-20.04,   pyver: '3.11', cuda: '11.8.0', rocm:    '', torch: '2.3.0', cudaarch: '6.0 6.1 7.0 7.5 8.0 8.6 8.9 9.0+PTX' }
-         - { artname: 'wheel', os: ubuntu-20.04,   pyver: '3.11', cuda: '12.1.0', rocm:    '', torch: '2.3.0', cudaarch: '6.0 6.1 7.0 7.5 8.0 8.6 8.9 9.0+PTX' }
-         - { artname: 'wheel', os: windows-latest, pyver:  '3.8', cuda: '11.7.0', rocm:    '', torch: '2.0.1', cudaarch: '6.0 6.1 7.0 7.5 8.0 8.6+PTX'         }
-         - { artname: 'wheel', os: windows-latest, pyver:  '3.8', cuda: '11.8.0', rocm:    '', torch: '2.3.0', cudaarch: '6.0 6.1 7.0 7.5 8.0 8.6 8.9 9.0+PTX' }
-         - { artname: 'wheel', os: windows-latest, pyver:  '3.8', cuda: '12.1.0', rocm:    '', torch: '2.3.0', cudaarch: '6.0 6.1 7.0 7.5 8.0 8.6 8.9 9.0+PTX' }
-         - { artname: 'wheel', os: windows-latest, pyver:  '3.9', cuda: '11.7.0', rocm:    '', torch: '2.0.1', cudaarch: '6.0 6.1 7.0 7.5 8.0 8.6+PTX'         }
-         - { artname: 'wheel', os: windows-latest, pyver:  '3.9', cuda: '11.8.0', rocm:    '', torch: '2.3.0', cudaarch: '6.0 6.1 7.0 7.5 8.0 8.6 8.9 9.0+PTX' }
-         - { artname: 'wheel', os: windows-latest, pyver:  '3.9', cuda: '12.1.0', rocm:    '', torch: '2.3.0', cudaarch: '6.0 6.1 7.0 7.5 8.0 8.6 8.9 9.0+PTX' }
-         - { artname: 'wheel', os: windows-latest, pyver: '3.10', cuda: '11.7.0', rocm:    '', torch: '2.0.1', cudaarch: '6.0 6.1 7.0 7.5 8.0 8.6+PTX'         }
-         - { artname: 'wheel', os: windows-latest, pyver: '3.10', cuda: '11.8.0', rocm:    '', torch: '2.3.0', cudaarch: '6.0 6.1 7.0 7.5 8.0 8.6 8.9 9.0+PTX' }
-         - { artname: 'wheel', os: windows-latest, pyver: '3.10', cuda: '12.1.0', rocm:    '', torch: '2.3.0', cudaarch: '6.0 6.1 7.0 7.5 8.0 8.6 8.9 9.0+PTX' }
-         - { artname: 'wheel', os: windows-latest, pyver: '3.11', cuda: '11.7.0', rocm:    '', torch: '2.0.1', cudaarch: '6.0 6.1 7.0 7.5 8.0 8.6+PTX'         }
-         - { artname: 'wheel', os: windows-latest, pyver: '3.11', cuda: '11.8.0', rocm:    '', torch: '2.3.0', cudaarch: '6.0 6.1 7.0 7.5 8.0 8.6 8.9 9.0+PTX' }
-         - { artname: 'wheel', os: windows-latest, pyver: '3.11', cuda: '12.1.0', rocm:    '', torch: '2.3.0', cudaarch: '6.0 6.1 7.0 7.5 8.0 8.6 8.9 9.0+PTX' }
-         - { artname: 'wheel', os: ubuntu-20.04,   pyver:  '3.9', cuda: '',       rocm: '5.6', torch: '2.2.2', cudaarch: ''                                    }
-         - { artname: 'wheel', os: ubuntu-20.04,   pyver:  '3.9', cuda: '',       rocm: '6.0', torch: '2.3.0', cudaarch: ''                                    }
-         - { artname: 'wheel', os: ubuntu-20.04,   pyver: '3.10', cuda: '',       rocm: '5.6', torch: '2.2.2', cudaarch: ''                                    }
-         - { artname: 'wheel', os: ubuntu-20.04,   pyver: '3.10', cuda: '',       rocm: '6.0', torch: '2.3.0', cudaarch: ''                                    }
-         - { artname: 'wheel', os: ubuntu-20.04,   pyver: '3.11', cuda: '',       rocm: '5.6', torch: '2.2.2', cudaarch: ''                                    }
-         - { artname: 'wheel', os: ubuntu-20.04,   pyver: '3.11', cuda: '',       rocm: '6.0', torch: '2.3.0', cudaarch: ''                                    }
-=======
         # Ubuntu 20.04 CUDA
          - { artname: 'wheel', os: ubuntu-20.04, pyver:  '3.8', cuda: '11.7.0', rocm:    '', torch: '2.0.1', cudaarch: '6.0 6.1 7.0 7.5 8.0 8.6+PTX'         }
          - { artname: 'wheel', os: ubuntu-20.04, pyver:  '3.8', cuda: '11.8.0', rocm:    '', torch: '2.3.0', cudaarch: '6.0 6.1 7.0 7.5 8.0 8.6 8.9 9.0+PTX' }
@@ -90,7 +58,6 @@
          - { artname: 'wheel', os: ubuntu-20.04, pyver: '3.11', cuda: '',       rocm: '5.6', torch: '2.2.2', cudaarch: ''                                    }
          - { artname: 'wheel', os: ubuntu-20.04, pyver: '3.11', cuda: '',       rocm: '6.0', torch: '2.3.0', cudaarch: ''                                    }
          - { artname: 'wheel', os: ubuntu-20.04, pyver: '3.12', cuda: '',       rocm: '6.0', torch: '2.3.1', cudaarch: ''                                    }
->>>>>>> 40c037ff
 
          # sdist
          - { artname: 'sdist', os: ubuntu-20.04, pyver: '3.11', cuda: '',       rocm:    '', torch: '2.3.0', cudaarch: ''                                    }
@@ -185,12 +152,7 @@
 
           python3 -m ensurepip --upgrade
           pip3 install torch==${{ matrix.torch }} --index-url="https://download.pytorch.org/whl/rocm$ROCM_VERSION"
-<<<<<<< HEAD
-          pip3 install --upgrade build wheel safetensors sentencepiece ninja
-          pip3 install --upgrade setuptools==65.5.0
-=======
           pip3 install --upgrade setuptools>=70.0.0 build wheel safetensors sentencepiece ninja
->>>>>>> 40c037ff
           pip3 cache purge
 
           # --- Build wheel 
